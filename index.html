--- conflicted
+++ resolved
@@ -1,6 +1,5 @@
 <!DOCTYPE html>
 <html lang="en-US">
-<<<<<<< HEAD
 <head>
 <meta charset="utf-8" />
 <meta name="author" content="Nick Roberts" />
@@ -35,7 +34,6 @@
     <h3>
       Stuff I've worked on
     </h3>
-=======
   <head>
     <meta name="author" content="Nick Roberts" />
     <title>
@@ -86,7 +84,6 @@
     </div>
   </body>
   <footer>
->>>>>>> e6ee7c19
     <ul>
       <li>
       <a href="https://www.khanacademy.org/computer-programming/graph-and-evaluate-functions-click-yellow-dots-to-edit-function/6187229613916160" title="Equation Grapher on Khan Academy">Equation Grapher</a> (2014)
